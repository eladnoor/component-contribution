# Byte-compiled / optimized / DLL files
__pycache__/
*.py[cod]
*$py.class

# C extensions
*.so

# Distribution / packaging
.Python
build/
develop-eggs/
dist/
downloads/
eggs/
.eggs/
lib/
lib64/
parts/
sdist/
var/
wheels/
*.egg-info/
.installed.cfg
*.egg
MANIFEST

# PyInstaller
#  Usually these files are written by a python script from a template
#  before PyInstaller builds the exe, so as to inject date/other infos into it.
*.manifest
*.spec

# Installer logs
pip-log.txt
pip-delete-this-directory.txt

# Unit test / coverage reports
htmlcov/
.tox/
.coverage
.coverage.*
.cache
nosetests.xml
coverage.xml
*.cover
.hypothesis/
.pytest_cache/

# Translations
*.mo
*.pot

# Django stuff:
*.log
.static_storage/
.media/
local_settings.py
db.sqlite3

# Flask stuff:
instance/
.webassets-cache

# Scrapy stuff:
.scrapy

# Sphinx documentation
docs/_build/

# PyBuilder
target/

# Jupyter Notebook
.ipynb_checkpoints

# pyenv
.python-version

# celery beat schedule file
celerybeat-schedule

# SageMath parsed files
*.sage.py

# Environments
.env
.venv
env/
venv/
ENV/
env.bak/
venv.bak/

# Spyder project settings
.spyderproject
.spyproject

# Rope project settings
.ropeproject

# mkdocs documentation
/site

# mypy
.mypy_cache/

# pycharm
.idea

# coverage report
html_cov
<<<<<<< HEAD
=======

# user specific
*~
.DS_Store
/doc/equilibrator.*
!/doc/equilibrator.tex
>>>>>>> 4c30fd07
<|MERGE_RESOLUTION|>--- conflicted
+++ resolved
@@ -110,12 +110,9 @@
 
 # coverage report
 html_cov
-<<<<<<< HEAD
-=======
 
 # user specific
 *~
 .DS_Store
 /doc/equilibrator.*
 !/doc/equilibrator.tex
->>>>>>> 4c30fd07
