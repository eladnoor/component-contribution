--- conflicted
+++ resolved
@@ -23,33 +23,20 @@
 # THE SOFTWARE.
 
 
-<<<<<<< HEAD
-import logging
-import os
-=======
->>>>>>> 35210e3a
 import json
 import logging
 import os
 from collections import defaultdict
-<<<<<<< HEAD
 from pkg_resources import resource_filename
+
+import pandas as pd
+
 from .compound import Compound
 
 LOGGER = logging.getLogger(__name__)
 
 DEFAULT_CACHE_FNAME = resource_filename('component_contribution',
                                         '/cache/compounds.csv')
-=======
-
-import pandas as pd
-
-from .compound import Compound
-
-
-BASE_PATH = os.path.split(os.path.realpath(__file__))[0]
-DEFAULT_CACHE_FNAME = os.path.join(BASE_PATH, '../cache/compounds.csv')
->>>>>>> 35210e3a
 
 
 class CompoundCache(object):
@@ -239,9 +226,5 @@
     # structure is needed in order to balance the reactions and the pKas
     # are needed in order to perform the reverse Legendre transform).
     td = FullTrainingData()
-<<<<<<< HEAD
-=======
-
-
->>>>>>> 35210e3a
+
     ccache.dump()