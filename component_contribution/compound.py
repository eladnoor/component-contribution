import logging

import pybel

import numpy as np
<<<<<<< HEAD
from scipy.special import logsumexp
from .thermodynamic_constants import R, debye_huckel
from . import chemaxon
=======
from scipy.misc import logsumexp


from component_contribution.databases import databases
from component_contribution import chemaxon
from component_contribution.thermodynamic_constants import R, debye_huckel
>>>>>>> 4c30fd07

MIN_PH = 0.0
MAX_PH = 14.0


COMPOUND_EXCEPTIONS = {
    'KEGG:C00080': ({'H': 1}, [], None, 0, [0], [0]),  # We add an exception for H+ (and put nH = 0) in order to
                                                       # eliminate its effect of the Legendre transform
    'KEGG:C00087': ({'S': 1, 'e-': 16}, [], 'S', 0, [0], [0]),  # ChemAxon gets confused with the structure of sulfur
                                                                #  (returns a protonated form, [SH-], at pH 7).
    'KEGG:C00237': ({'C': 1, 'O': 1, 'e-': 14}, [], '[C-]#[O+]',  # ChemAxon gets confused with the structure of carbon
                    0, [0], [0]),                                 # monoxide (protonated form, [CH]#[O+], at pH 7).

    'KEGG:C00282': ({'H': 2, 'e-': 2}, [], None, 0, [2], [0]),
    'KEGG:C01353': ({'C': 1, 'H': 1, 'O': 3, 'e-': 32}, [10.33, 3.43],  # When given the structure of carbonic acid,
                    'OC(=O)[O-]', 1, [0, 1, 2], [-2, -1, 0]),           # ChemAxon returns the pKas for CO2(tot), i.e.
                                                                        # it assumes the non-hydrated CO2 species is one
                                                                        # of the pseudoisomers, and the lower pKa value
                                                                        # is 6.05 instead of 3.78. Here, we introduce
                                                                        # a new "KEGG" compound that will represent
                                                                        # pure bicarbonate (without CO2(sp)) and
                                                                        # therefore plug in the pKa values from
                                                                        # Alberty's book.
    # Metal Cations get multiple pKa values from ChemAxon, which is
    # obviously a bug. We override the important ones here:
    'KEGG:C00076': ({'Ca': 1, 'e-': 18}, [], '[Ca++]', 0, [0], [2]),  # Ca2+
    'KEGG:C00238': ({'K': 1, 'e-': 18}, [], '[K+]', 0, [0], [1]),  # K+
    'KEGG:C00305': ({'Mg': 1, 'e-': 10}, [], '[Mg++]', 0, [0], [2]),  # Mg2+
    'KEGG:C14818': ({'Fe': 1, 'e-': 24}, [], '[Fe++]', 0, [0], [2]),  # Fe2+
    'KEGG:C14819': ({'Fe': 1, 'e-': 23}, [], '[Fe+++]', 0, [0], [3]),  # Fe3+
    'KEGG:C00138': ({'Fe': 1, 'e-': 26}, [], None, 0, [0], [0]),  # ferredoxin(red)
    'KEGG:C00139': ({'Fe': 1, 'e-': 25}, [], None, 0, [0], [1]) # ferredoxin(ox)
}

class Compound(object):

    def __init__(self, inchi_key, inchi, atom_bag, p_kas, smiles,
                 major_miscrospecies, number_of_protons, charges, compound_id=None):
        self.inchi_key = inchi_key
        self.compound_id = compound_id
        self.inchi = inchi
        self.atom_bag = atom_bag
        self.p_kas = p_kas
        self.smiles = smiles
        self.major_microspecies = major_miscrospecies
        self.number_of_protons = number_of_protons
        self.charges = charges

    @classmethod
    def get(cls, compound_id):
        database, accession = compound_id.split(":", 1)
        molecule = databases.get_molecule(database, accession)
        return cls.from_inchi(compound_id, molecule)

    @classmethod
    def from_inchi(cls, compound_id, molecule):
        inchi = molecule.write("inchi")
        inchi_key = molecule.write("inchikey")
        if compound_id in COMPOUND_EXCEPTIONS:
            return cls(inchi_key, inchi, *COMPOUND_EXCEPTIONS[compound_id], compound_id=compound_id)

        try:
            p_kas, major_ms_smiles = chemaxon.GetDissociationConstants(inchi)
            new_molecule = pybel.readstring("smi", major_ms_smiles)
            major_ms_smiles = new_molecule.write("smi")
            p_kas = sorted([pka for pka in p_kas if MIN_PH < pka < MAX_PH], reverse=True)
        except chemaxon.ChemAxonError:
            logging.warning('chemaxon failed to find pKas for this molecule: ' + inchi)
            # use the original InChI to get the parameters (i.e. assume it represents the major microspecies at pH 7)
            major_ms_smiles = molecule.write("smi")
            p_kas = []

        if major_ms_smiles:
            atom_bag, major_ms_charge = chemaxon.GetAtomBagAndCharge(major_ms_smiles)
            _number_of_protons = atom_bag.get('H', 0)
        else:
            atom_bag = {}
            major_ms_charge = 0
            _number_of_protons = 0

        n_species = len(p_kas) + 1
        if not p_kas:
            major_microspecies = 0
        else:
            major_microspecies = len([1 for pka in p_kas if pka > 7])

        number_of_protons = []
        charges = []

        for i in range(n_species):
            charges.append((i - major_microspecies) + major_ms_charge)
            number_of_protons.append((i - major_microspecies) + _number_of_protons)

        return cls(inchi_key, inchi, atom_bag, p_kas, major_ms_smiles,
                   major_microspecies, number_of_protons, charges, compound_id=compound_id)

    def to_json_dict(self):
        return {'inchi_key': self.inchi_key,
                'inchi': self.inchi,
                'atom_bag': self.atom_bag,
                'p_kas': self.p_kas,
                'smiles': self.smiles,
                'major_microspecies': self.major_microspecies,
                'number_of_protons': self.number_of_protons,
                'charges': self.charges,
                'compound_id': self.compound_id}

    @classmethod
    def from_json_dict(cls, data):
        return cls(data['inchi_key'], data['inchi'], data['atom_bag'], data['p_kas'], data['smiles'],
                   data['major_microspecies'], data['number_of_protons'], data['charges'], data['compound_id'])

    def __str__(self):
        return "%s\nInChI: %s\npKas: %s\nmajor MS: nH = %d, charge = %d" % \
            (self.compound_id, self.inchi, ', '.join(['%.2f' % p for p in self.p_kas]),
             self.number_of_protons[self.major_microspecies], self.charges[self.major_microspecies])

    def _dG0_prime_vector(self, p_h, ionic_strength, temperature):
        """
            Calculates the difference in kJ/mol between dG'0 and
            the dG0 of the MS with the least hydrogens (dG0[0])

            Returns:
                dG'0 - dG0[0]
        """
        if self.inchi is None:
            return 0
        elif not self.p_kas:
            dG0s = np.zeros((1, 1))
        else:
            dG0s = -np.cumsum([0] + self.p_kas) * R * temperature * np.log(10)
            dG0s = dG0s
        DH = debye_huckel(ionic_strength, temperature)

        # dG0' = dG0 + nH * (R T ln(10) pH + DH) - charge^2 * DH
        pseudoisomers = np.vstack([dG0s, np.array(self.number_of_protons), np.array(self.charges)]).T
        dG0_prime_vector = pseudoisomers[:, 0] + \
                           pseudoisomers[:, 1] * (R * temperature * np.log(10) * p_h + DH) - \
                           pseudoisomers[:, 2]**2 * DH
        return dG0_prime_vector

    def _transform(self, p_h, ionic_strength, temperature):
        return -R * temperature * logsumexp(self._dG0_prime_vector(p_h, ionic_strength, temperature) /
                                            (-R * temperature))

    def _ddG(self, i_from, i_to, temperature):
        """
            Calculates the difference in kJ/mol between two MSs.

            Returns:
                dG0[i_to] - dG0[i_from]
        """
        if not (0 <= i_from <= len(self.p_kas)):
            raise ValueError('MS index is out of bounds: 0 <= %d <= %d' % (i_from, len(self.p_kas)))

        if not (0 <= i_to <= len(self.p_kas)):
            raise ValueError('MS index is out of bounds: 0 <= %d <= %d' % (i_to, len(self.p_kas)))

        if i_from == i_to:
            return 0
        elif i_from < i_to:
            return sum(self.p_kas[i_from:i_to]) * R * temperature * np.log(10)
        else:
            return -sum(self.p_kas[i_to:i_from]) * R * temperature * np.log(10)

    def transform(self, index, p_h, ionic_strength, temperature):
        """
        Returns the difference in kJ/mol between dG'0 and the dG0 of the microspecies at a given index.

        The difference is given by:
                (dG'0 - dG0[0]) + (dG0[0] - dG0[i])  = dG'0 - dG0[i]

        Parameters
        ----------
        index : int
            The indef of the microspecies.
        p_h : float
            The pH value.
        ionic_strength : float
            The ionic strength of the solution.
        temperature : float
            Temperature in Kelvins.

        Returns
        -------
        difference : float
            The difference in kJ/mol.

        """
        return self._transform(p_h, ionic_strength, temperature) + self._ddG(0, index, temperature)

    def transform_p_h_7(self, p_h, ionic_strength, temperature):
        """
        Parameters
        ----------
        p_h : float
            The pH value.
        ionic_strength : float
            The ionic strength of the solution.
        temperature : float
            Temperature in Kelvins.

        Returns
        -------
        transform : float
            The transform for the major microspecies at pH 7
        """
        return self.transform(self.major_microspecies, p_h, ionic_strength, temperature)

    def transform_neutral(self, p_h, ionic_strength, temperature):
        """
            Returns the transform for the MS with no charge
        """
        try:
            return self.transform(self.charges.index(0), p_h, ionic_strength, temperature)
        except ValueError:
            raise ValueError("The compound (%s) does not have a microspecies with 0 charge" % self.compound_id)

    def get_species(self, major_ms_dG0_f, temperature):
        """
        Given the chemical formation energy of the major microspecies,
        uses the pKa values to calculate the chemical formation energies
        of all other species, and returns a list of dictionaries with
        all the relevant data: dG0_f, nH, nMg, z (charge)
        """
        for i, (num_protons, charge) in enumerate(zip(self.number_of_protons, self.charges)):
            dG0_f = major_ms_dG0_f + self._ddG(i, self.major_microspecies, temperature)
            d = {'phase': 'aqueous', 'dG0_f': np.round(dG0_f, 2),
                 'number_of_protons': num_protons, 'charge': charge, 'number_of_magnesium': 0}
            yield d
<|MERGE_RESOLUTION|>--- conflicted
+++ resolved
@@ -3,18 +3,11 @@
 import pybel
 
 import numpy as np
-<<<<<<< HEAD
+
 from scipy.special import logsumexp
-from .thermodynamic_constants import R, debye_huckel
-from . import chemaxon
-=======
-from scipy.misc import logsumexp
-
-
+from component_contribution.thermodynamic_constants import R, debye_huckel
+from component_contribution import chemaxon
 from component_contribution.databases import databases
-from component_contribution import chemaxon
-from component_contribution.thermodynamic_constants import R, debye_huckel
->>>>>>> 4c30fd07
 
 MIN_PH = 0.0
 MAX_PH = 14.0
@@ -55,6 +48,7 @@
                  major_miscrospecies, number_of_protons, charges, compound_id=None):
         self.inchi_key = inchi_key
         self.compound_id = compound_id
+        self.name = compound_id
         self.inchi = inchi
         self.atom_bag = atom_bag
         self.p_kas = p_kas
