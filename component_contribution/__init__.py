<<<<<<< HEAD
from .compound_cacher import CompoundCacher
from .molecule import Molecule
from .thermodynamic_constants import R, debye_huckel
from .compound import Compound
from .inchi2gv import GroupDecompositionError
=======
# -*- encoding: utf-8 -*-

from __future__ import absolute_import

from ._version import get_versions
__version__ = get_versions()['version']
del get_versions
>>>>>>> 9f581998
<|MERGE_RESOLUTION|>--- conflicted
+++ resolved
@@ -1,15 +1,10 @@
-<<<<<<< HEAD
+from __future__ import absolute_import
+from ._version import get_versions
+__version__ = get_versions()['version']
+del get_versions
+
 from .compound_cacher import CompoundCacher
 from .molecule import Molecule
 from .thermodynamic_constants import R, debye_huckel
 from .compound import Compound
 from .inchi2gv import GroupDecompositionError
-=======
-# -*- encoding: utf-8 -*-
-
-from __future__ import absolute_import
-
-from ._version import get_versions
-__version__ = get_versions()['version']
-del get_versions
->>>>>>> 9f581998
