function KeggSpeciespKa = getKeggpKas(target_cids, target_inchis, n_pkas)
if nargin < 3
    n_pkas = 20;
end

[babel_bin, cxcalc_bin] = getBinaryPath();

[success, ~] = system(cxcalc_bin);
if success ~= 0
    error('Please make sure the command line program "cxcalc" is installed and in PATH');
end

[success, ~] = system([babel_bin ' -H']);
if success ~= 0
    error('Please make sure the command line program "babel" is installed and in PATH');
end

KeggSpeciespKa = [];

for i_cid = 1:length(target_cids)
    KeggSpeciespKa(i_cid).cid = target_cids(i_cid);

    % by default have an empty pKa list for compounds that we know nothing else about
    KeggSpeciespKa(i_cid).pKas = [];
    KeggSpeciespKa(i_cid).majorMSpH7 = true;
    KeggSpeciespKa(i_cid).zs = 0;
    KeggSpeciespKa(i_cid).nHs = 0;
    KeggSpeciespKa(i_cid).success = false;

    inchi = target_inchis{i_cid};
    if isempty(inchi)
        continue
    end

    % openbabel and cxcalc fail on certain special compounds, therefore
    % we have exceptions for dealing with them
    
    if target_cids(i_cid) == 282 % C00282 is hydrogen (H2)
        [~, nH, charge] = getFormulaAndChargeFromInChI(inchi);
        KeggSpeciespKa(i_cid).zs = charge;
        KeggSpeciespKa(i_cid).nHs = nH;
        KeggSpeciespKa(i_cid).success = true;
        continue;
    elseif target_cids(i_cid) == 305 % C00305 is magnesium cation (Mg2+)
        KeggSpeciespKa(i_cid).zs = 2;
        KeggSpeciespKa(i_cid).nHs = 0;
        KeggSpeciespKa(i_cid).success = true;
        continue;
    elseif target_cids(i_cid) == 237 % C00237 is carbon monoxide (CO)
        structure = '[C-]#[O+]';
    else % for all other compounds, use the provided InChI as the structure
        structure = inchi;
    end
    
    fprintf('Using cxcalc on C%05d: %s\n', KeggSpeciespKa(i_cid).cid, structure);

    if ispc
<<<<<<< HEAD
<<<<<<< HEAD
        cmd = [cxcalc_bin ' "' structure '" pka -a ' num2str(n_pkas) ' -b ' num2str(n_pkas) ' majorms -M true --pH 7'];
=======
        %cmd = [cxcalc_cmd ' "' structure '" pka -a ' num2str(n_pkas) ' -b ' num2str(n_pkas) ' majorms -M true --pH 7'];
        cmd = ['echo ' structure '|' cxcalc_cmd ' pka -a ' num2str(n_pkas) ' -b ' num2str(n_pkas) ' majorms -M true --pH 7'];
>>>>>>> e4b55b353dda47462691825a92ad60a955d7439e
=======
        %cmd = [cxcalc_cmd ' "' structure '" pka -a ' num2str(n_pkas) ' -b ' num2str(n_pkas) ' majorms -M true --pH 7'];
        cmd = ['echo ' structure '|' cxcalc_cmd ' pka -a ' num2str(n_pkas) ' -b ' num2str(n_pkas) ' majorms -M true --pH 7'];
>>>>>>> e4b55b35
    else
        cmd = ['echo "' structure '" | ' cxcalc_bin ' pka -a ' num2str(n_pkas) ' -b ' num2str(n_pkas) ' majorms -M true --pH 7'];
    end
    [success, cxcalc_stdout] = system(cmd);
    
    if ~isempty(strfind(cxcalc_stdout,'majorms:FAILED'))
       success = -1; 
    end
    if ~isempty(strfind(cxcalc_stdout,'majorms: Inconsistent molecular structure'))
       success = -1; 
    end
    
    if ~isempty(strfind(cxcalc_stdout,'chemaxon.formats.MolFormatException: Cannot read molecule file'))
       success = -1; 
    end
    
    if ~isempty(strfind(cxcalc_stdout,'pka: Inconsistent molecular structure.'))
       success = -1; 
    end
    
    if success == 0
        pkalist = regexp(cxcalc_stdout,'\n','split');
        titles = regexp(pkalist{1,1}, '\t', 'split');
        vals = regexp(pkalist{1,2}, '\t', 'split');
        if all(cellfun(@isempty,vals(2:end)))
           vals = cell(1,2*n_pkas + 3);
        end

        inds = zeros(2*n_pkas, 1);
        for i_pka = 1:n_pkas
            inds(2*i_pka - 1, 1) = find(strcmp(titles, ['apKa' num2str(i_pka)]));
            inds(2*i_pka,     1) = find(strcmp(titles, ['bpKa' num2str(i_pka)]));
        end

        pkalist = vals(1, inds);
        pkalist = regexprep(pkalist, ',', '\.');
        pkalist = str2double(pkalist);
        pkalist = sort(pkalist,'descend');
        pkalist = pkalist(pkalist > 0 & pkalist < 14);

        % find the nH and charge of the major macrospecies
        ind = find(strcmp(titles, 'major-ms'));
        majorms_smiles = vals{1, ind};
        if isempty(majorms_smiles)
            majorms_smiles = smiles;
        end

        if ispc
            cmd = ['echo ' majorms_smiles '|babel -ismiles -oinchi ---errorlevel 0 -xFT/noiso'];
        else
            cmd = ['echo "' majorms_smiles '" | babel -ismiles -oinchi ---errorlevel 0 -xFT/noiso'];
        end        
        [success, babel_stdout] = system(cmd);
        if success == 0 && ~isempty(babel_stdout) && strcmp('InChI=',babel_stdout(1:6))
            majorms_nstd_inchi = strtok(babel_stdout);
            [~, nH, charge] = getFormulaAndChargeFromInChI(majorms_nstd_inchi);
        else
            nH = 0;
            charge = 0;
        end
        
        KeggSpeciespKa(i_cid).success = true;
        if ~isempty(pkalist)
            pkas = zeros(length(pkalist)+1,length(pkalist)+1);
            pkas(2:end,1:end-1) = diag(pkalist);
            pkas = pkas + pkas';

            mmsbool = false(size(pkas,1),1);
            if any(pkalist <= 7)
                mmsbool(find(pkalist <= 7,1)) = true;
            else
                mmsbool(end) = true;
            end
            zs = 1:size(pkas,1);
            zs = zs - find(mmsbool);
            zs = zs + charge;

            nHs = 1:size(pkas,1);
            nHs = nHs - find(mmsbool);
            nHs = nHs + nH;
            KeggSpeciespKa(i_cid).pKas = pkas;
            KeggSpeciespKa(i_cid).majorMSpH7 = mmsbool;                    
            KeggSpeciespKa(i_cid).zs = zs;
            KeggSpeciespKa(i_cid).nHs = nHs;
        else
            KeggSpeciespKa(i_cid).zs = charge;
            KeggSpeciespKa(i_cid).nHs = nH;
        end
    end
end
KeggSpeciespKa = KeggSpeciespKa';

<|MERGE_RESOLUTION|>--- conflicted
+++ resolved
@@ -1,160 +1,150 @@
-function KeggSpeciespKa = getKeggpKas(target_cids, target_inchis, n_pkas)
-if nargin < 3
-    n_pkas = 20;
-end
-
-[babel_bin, cxcalc_bin] = getBinaryPath();
-
-[success, ~] = system(cxcalc_bin);
-if success ~= 0
-    error('Please make sure the command line program "cxcalc" is installed and in PATH');
-end
-
-[success, ~] = system([babel_bin ' -H']);
-if success ~= 0
-    error('Please make sure the command line program "babel" is installed and in PATH');
-end
-
-KeggSpeciespKa = [];
-
-for i_cid = 1:length(target_cids)
-    KeggSpeciespKa(i_cid).cid = target_cids(i_cid);
-
-    % by default have an empty pKa list for compounds that we know nothing else about
-    KeggSpeciespKa(i_cid).pKas = [];
-    KeggSpeciespKa(i_cid).majorMSpH7 = true;
-    KeggSpeciespKa(i_cid).zs = 0;
-    KeggSpeciespKa(i_cid).nHs = 0;
-    KeggSpeciespKa(i_cid).success = false;
-
-    inchi = target_inchis{i_cid};
-    if isempty(inchi)
-        continue
-    end
-
-    % openbabel and cxcalc fail on certain special compounds, therefore
-    % we have exceptions for dealing with them
-    
-    if target_cids(i_cid) == 282 % C00282 is hydrogen (H2)
-        [~, nH, charge] = getFormulaAndChargeFromInChI(inchi);
-        KeggSpeciespKa(i_cid).zs = charge;
-        KeggSpeciespKa(i_cid).nHs = nH;
-        KeggSpeciespKa(i_cid).success = true;
-        continue;
-    elseif target_cids(i_cid) == 305 % C00305 is magnesium cation (Mg2+)
-        KeggSpeciespKa(i_cid).zs = 2;
-        KeggSpeciespKa(i_cid).nHs = 0;
-        KeggSpeciespKa(i_cid).success = true;
-        continue;
-    elseif target_cids(i_cid) == 237 % C00237 is carbon monoxide (CO)
-        structure = '[C-]#[O+]';
-    else % for all other compounds, use the provided InChI as the structure
-        structure = inchi;
-    end
-    
-    fprintf('Using cxcalc on C%05d: %s\n', KeggSpeciespKa(i_cid).cid, structure);
-
-    if ispc
-<<<<<<< HEAD
-<<<<<<< HEAD
-        cmd = [cxcalc_bin ' "' structure '" pka -a ' num2str(n_pkas) ' -b ' num2str(n_pkas) ' majorms -M true --pH 7'];
-=======
-        %cmd = [cxcalc_cmd ' "' structure '" pka -a ' num2str(n_pkas) ' -b ' num2str(n_pkas) ' majorms -M true --pH 7'];
-        cmd = ['echo ' structure '|' cxcalc_cmd ' pka -a ' num2str(n_pkas) ' -b ' num2str(n_pkas) ' majorms -M true --pH 7'];
->>>>>>> e4b55b353dda47462691825a92ad60a955d7439e
-=======
-        %cmd = [cxcalc_cmd ' "' structure '" pka -a ' num2str(n_pkas) ' -b ' num2str(n_pkas) ' majorms -M true --pH 7'];
-        cmd = ['echo ' structure '|' cxcalc_cmd ' pka -a ' num2str(n_pkas) ' -b ' num2str(n_pkas) ' majorms -M true --pH 7'];
->>>>>>> e4b55b35
-    else
-        cmd = ['echo "' structure '" | ' cxcalc_bin ' pka -a ' num2str(n_pkas) ' -b ' num2str(n_pkas) ' majorms -M true --pH 7'];
-    end
-    [success, cxcalc_stdout] = system(cmd);
-    
-    if ~isempty(strfind(cxcalc_stdout,'majorms:FAILED'))
-       success = -1; 
-    end
-    if ~isempty(strfind(cxcalc_stdout,'majorms: Inconsistent molecular structure'))
-       success = -1; 
-    end
-    
-    if ~isempty(strfind(cxcalc_stdout,'chemaxon.formats.MolFormatException: Cannot read molecule file'))
-       success = -1; 
-    end
-    
-    if ~isempty(strfind(cxcalc_stdout,'pka: Inconsistent molecular structure.'))
-       success = -1; 
-    end
-    
-    if success == 0
-        pkalist = regexp(cxcalc_stdout,'\n','split');
-        titles = regexp(pkalist{1,1}, '\t', 'split');
-        vals = regexp(pkalist{1,2}, '\t', 'split');
-        if all(cellfun(@isempty,vals(2:end)))
-           vals = cell(1,2*n_pkas + 3);
-        end
-
-        inds = zeros(2*n_pkas, 1);
-        for i_pka = 1:n_pkas
-            inds(2*i_pka - 1, 1) = find(strcmp(titles, ['apKa' num2str(i_pka)]));
-            inds(2*i_pka,     1) = find(strcmp(titles, ['bpKa' num2str(i_pka)]));
-        end
-
-        pkalist = vals(1, inds);
-        pkalist = regexprep(pkalist, ',', '\.');
-        pkalist = str2double(pkalist);
-        pkalist = sort(pkalist,'descend');
-        pkalist = pkalist(pkalist > 0 & pkalist < 14);
-
-        % find the nH and charge of the major macrospecies
-        ind = find(strcmp(titles, 'major-ms'));
-        majorms_smiles = vals{1, ind};
-        if isempty(majorms_smiles)
-            majorms_smiles = smiles;
-        end
-
-        if ispc
-            cmd = ['echo ' majorms_smiles '|babel -ismiles -oinchi ---errorlevel 0 -xFT/noiso'];
-        else
-            cmd = ['echo "' majorms_smiles '" | babel -ismiles -oinchi ---errorlevel 0 -xFT/noiso'];
-        end        
-        [success, babel_stdout] = system(cmd);
-        if success == 0 && ~isempty(babel_stdout) && strcmp('InChI=',babel_stdout(1:6))
-            majorms_nstd_inchi = strtok(babel_stdout);
-            [~, nH, charge] = getFormulaAndChargeFromInChI(majorms_nstd_inchi);
-        else
-            nH = 0;
-            charge = 0;
-        end
-        
-        KeggSpeciespKa(i_cid).success = true;
-        if ~isempty(pkalist)
-            pkas = zeros(length(pkalist)+1,length(pkalist)+1);
-            pkas(2:end,1:end-1) = diag(pkalist);
-            pkas = pkas + pkas';
-
-            mmsbool = false(size(pkas,1),1);
-            if any(pkalist <= 7)
-                mmsbool(find(pkalist <= 7,1)) = true;
-            else
-                mmsbool(end) = true;
-            end
-            zs = 1:size(pkas,1);
-            zs = zs - find(mmsbool);
-            zs = zs + charge;
-
-            nHs = 1:size(pkas,1);
-            nHs = nHs - find(mmsbool);
-            nHs = nHs + nH;
-            KeggSpeciespKa(i_cid).pKas = pkas;
-            KeggSpeciespKa(i_cid).majorMSpH7 = mmsbool;                    
-            KeggSpeciespKa(i_cid).zs = zs;
-            KeggSpeciespKa(i_cid).nHs = nHs;
-        else
-            KeggSpeciespKa(i_cid).zs = charge;
-            KeggSpeciespKa(i_cid).nHs = nH;
-        end
-    end
-end
-KeggSpeciespKa = KeggSpeciespKa';
-
+function KeggSpeciespKa = getKeggpKas(target_cids, target_inchis, n_pkas)
+if nargin < 3
+    n_pkas = 20;
+end
+
+[babel_bin, cxcalc_bin] = getBinaryPath();
+
+[success, ~] = system(cxcalc_bin);
+if success ~= 0
+    error('Please make sure the command line program "cxcalc" is installed and in PATH');
+end
+
+[success, ~] = system([babel_bin ' -H']);
+if success ~= 0
+    error('Please make sure the command line program "babel" is installed and in PATH');
+end
+
+KeggSpeciespKa = [];
+
+for i_cid = 1:length(target_cids)
+    KeggSpeciespKa(i_cid).cid = target_cids(i_cid);
+
+    % by default have an empty pKa list for compounds that we know nothing else about
+    KeggSpeciespKa(i_cid).pKas = [];
+    KeggSpeciespKa(i_cid).majorMSpH7 = true;
+    KeggSpeciespKa(i_cid).zs = 0;
+    KeggSpeciespKa(i_cid).nHs = 0;
+    KeggSpeciespKa(i_cid).success = false;
+
+    inchi = target_inchis{i_cid};
+    if isempty(inchi)
+        continue
+    end
+
+    % openbabel and cxcalc fail on certain special compounds, therefore
+    % we have exceptions for dealing with them
+    
+    if target_cids(i_cid) == 282 % C00282 is hydrogen (H2)
+        [~, nH, charge] = getFormulaAndChargeFromInChI(inchi);
+        KeggSpeciespKa(i_cid).zs = charge;
+        KeggSpeciespKa(i_cid).nHs = nH;
+        KeggSpeciespKa(i_cid).success = true;
+        continue;
+    elseif target_cids(i_cid) == 305 % C00305 is magnesium cation (Mg2+)
+        KeggSpeciespKa(i_cid).zs = 2;
+        KeggSpeciespKa(i_cid).nHs = 0;
+        KeggSpeciespKa(i_cid).success = true;
+        continue;
+    elseif target_cids(i_cid) == 237 % C00237 is carbon monoxide (CO)
+        structure = '[C-]#[O+]';
+    else % for all other compounds, use the provided InChI as the structure
+        structure = inchi;
+    end
+    
+    fprintf('Using cxcalc on C%05d: %s\n', KeggSpeciespKa(i_cid).cid, structure);
+
+    if ispc
+        cmd = ['echo ' structure '|' cxcalc_bin ' pka -a ' num2str(n_pkas) ' -b ' num2str(n_pkas) ' majorms -M true --pH 7'];
+    else
+        cmd = ['echo "' structure '" | ' cxcalc_bin ' pka -a ' num2str(n_pkas) ' -b ' num2str(n_pkas) ' majorms -M true --pH 7'];
+    end
+    [success, cxcalc_stdout] = system(cmd);
+    
+    if ~isempty(strfind(cxcalc_stdout,'majorms:FAILED'))
+       success = -1; 
+    end
+    if ~isempty(strfind(cxcalc_stdout,'majorms: Inconsistent molecular structure'))
+       success = -1; 
+    end
+    
+    if ~isempty(strfind(cxcalc_stdout,'chemaxon.formats.MolFormatException: Cannot read molecule file'))
+       success = -1; 
+    end
+    
+    if ~isempty(strfind(cxcalc_stdout,'pka: Inconsistent molecular structure.'))
+       success = -1; 
+    end
+    
+    if success == 0
+        pkalist = regexp(cxcalc_stdout,'\n','split');
+        titles = regexp(pkalist{1,1}, '\t', 'split');
+        vals = regexp(pkalist{1,2}, '\t', 'split');
+        if all(cellfun(@isempty,vals(2:end)))
+           vals = cell(1,2*n_pkas + 3);
+        end
+
+        inds = zeros(2*n_pkas, 1);
+        for i_pka = 1:n_pkas
+            inds(2*i_pka - 1, 1) = find(strcmp(titles, ['apKa' num2str(i_pka)]));
+            inds(2*i_pka,     1) = find(strcmp(titles, ['bpKa' num2str(i_pka)]));
+        end
+
+        pkalist = vals(1, inds);
+        pkalist = regexprep(pkalist, ',', '\.');
+        pkalist = str2double(pkalist);
+        pkalist = sort(pkalist,'descend');
+        pkalist = pkalist(pkalist > 0 & pkalist < 14);
+
+        % find the nH and charge of the major macrospecies
+        ind = find(strcmp(titles, 'major-ms'));
+        majorms_smiles = vals{1, ind};
+        if isempty(majorms_smiles)
+            majorms_smiles = smiles;
+        end
+
+        if ispc
+            cmd = ['echo ' majorms_smiles '|babel -ismiles -oinchi ---errorlevel 0 -xFT/noiso'];
+        else
+            cmd = ['echo "' majorms_smiles '" | babel -ismiles -oinchi ---errorlevel 0 -xFT/noiso'];
+        end        
+        [success, babel_stdout] = system(cmd);
+        if success == 0 && ~isempty(babel_stdout) && strcmp('InChI=',babel_stdout(1:6))
+            majorms_nstd_inchi = strtok(babel_stdout);
+            [~, nH, charge] = getFormulaAndChargeFromInChI(majorms_nstd_inchi);
+        else
+            nH = 0;
+            charge = 0;
+        end
+        
+        KeggSpeciespKa(i_cid).success = true;
+        if ~isempty(pkalist)
+            pkas = zeros(length(pkalist)+1,length(pkalist)+1);
+            pkas(2:end,1:end-1) = diag(pkalist);
+            pkas = pkas + pkas';
+
+            mmsbool = false(size(pkas,1),1);
+            if any(pkalist <= 7)
+                mmsbool(find(pkalist <= 7,1)) = true;
+            else
+                mmsbool(end) = true;
+            end
+            zs = 1:size(pkas,1);
+            zs = zs - find(mmsbool);
+            zs = zs + charge;
+
+            nHs = 1:size(pkas,1);
+            nHs = nHs - find(mmsbool);
+            nHs = nHs + nH;
+            KeggSpeciespKa(i_cid).pKas = pkas;
+            KeggSpeciespKa(i_cid).majorMSpH7 = mmsbool;                    
+            KeggSpeciespKa(i_cid).zs = zs;
+            KeggSpeciespKa(i_cid).nHs = nHs;
+        else
+            KeggSpeciespKa(i_cid).zs = charge;
+            KeggSpeciespKa(i_cid).nHs = nH;
+        end
+    end
+end
+KeggSpeciespKa = KeggSpeciespKa';
+